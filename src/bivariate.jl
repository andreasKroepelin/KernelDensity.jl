# Store both grid and density for KDE over R2
type BivariateKDE{Rx<:Range,Ry<:Range} <: AbstractKDE
    x::Rx
    y::Ry
    density::Matrix{Float64}
end

function kernel_dist{D<:UnivariateDistribution}(::Type{D},w::Tuple{Real,Real})
    kernel_dist(D,w[1]), kernel_dist(D,w[2])
end
function kernel_dist{Dx<:UnivariateDistribution,Dy<:UnivariateDistribution}(::Type{Tuple{Dx, Dy}},w::Tuple{Real,Real})
    kernel_dist(Dx,w[1]), kernel_dist(Dy,w[2])
end

if VERSION >= v"0.6.0-dev.2123"
    const DataTypeOrUnionAll = Union{DataType, UnionAll}
else
    const DataTypeOrUnionAll = DataType
end

# this function provided for backwards compatibility, though it doesn't have the type restrictions
# to ensure that the given tuple only contains univariate distributions
function kernel_dist(d::Tuple{DataTypeOrUnionAll, DataTypeOrUnionAll}, w::Tuple{Real,Real})
    kernel_dist(d[1],w[1]), kernel_dist(d[2],w[2])
end

# TODO: there are probably better choices.
function default_bandwidth(data::Tuple{RealVector,RealVector})
    default_bandwidth(data[1]), default_bandwidth(data[2])
end

# tabulate data for kde
<<<<<<< HEAD
function tabulate(data::(@compat Tuple{RealVector, RealVector}), midpoints::(@compat Tuple{Range, Range}), weights::Weights = default_weights(data))
=======
function tabulate(data::Tuple{RealVector, RealVector}, midpoints::Tuple{Range, Range})
>>>>>>> d7524fff
    xdata, ydata = data
    ndata = length(xdata)
    length(ydata) == ndata || error("data vectors must be of same length")

    xmid, ymid = midpoints
    nx, ny = length(xmid), length(ymid)
    sx, sy = step(xmid), step(ymid)

    # Set up a grid for discretized data
    grid = zeros(Float64, nx, ny)
    ainc = 1.0 / (sum(weights)*(sx*sy)^2)

    # weighted discretization (cf. Jones and Lotwick)
    for i in 1:length(xdata)
        x = xdata[i]
        y = ydata[i]
        kx, ky = searchsortedfirst(xmid,x), searchsortedfirst(ymid,y)
        jx, jy = kx-1, ky-1
        if 1 <= jx <= nx-1 && 1 <= jy <= ny-1
            grid[jx,jy] += (xmid[kx]-x)*(ymid[ky]-y)*ainc*weights[i]
            grid[kx,jy] += (x-xmid[jx])*(ymid[ky]-y)*ainc*weights[i]
            grid[jx,ky] += (xmid[kx]-x)*(y-ymid[jy])*ainc*weights[i]
            grid[kx,ky] += (x-xmid[jx])*(y-ymid[jy])*ainc*weights[i]
        end
    end

    # returns an un-convolved KDE
    BivariateKDE(xmid, ymid, grid)
end

# convolution with product distribution of two univariates distributions
function conv(k::BivariateKDE, dist::Tuple{UnivariateDistribution,UnivariateDistribution})
    # Transform to Fourier basis
    Kx, Ky = size(k.density)
    ft = rfft(k.density)

    distx, disty = dist

    # Convolve fft with characteristic function of kernel
    cx = -twoπ/(step(k.x)*Kx)
    cy = -twoπ/(step(k.y)*Ky)
    for j = 0:size(ft,2)-1
        for i = 0:size(ft,1)-1
            ft[i+1,j+1] *= cf(distx,i*cx)*cf(disty,min(j,Ky-j)*cy)
        end
    end
    dens = irfft(ft, Kx)

    for i = 1:length(dens)
        dens[i] = max(0.0,dens[i])
    end

    # Invert the Fourier transform to get the KDE
    BivariateKDE(k.x, k.y, dens)
end

const BivariateDistribution = Union{MultivariateDistribution,Tuple{UnivariateDistribution,UnivariateDistribution}}

<<<<<<< HEAD
default_weights(data::(@compat Tuple{RealVector, RealVector})) = UniformWeights(length(data[1]))

function kde(data::(@compat Tuple{RealVector, RealVector}), weights::Weights, midpoints::(@compat Tuple{Range, Range}), dist::BivariateDistribution)
    k = tabulate(data, midpoints, weights)
=======
function kde(data::Tuple{RealVector, RealVector}, midpoints::Tuple{Range, Range}, dist::BivariateDistribution)
    k = tabulate(data,midpoints)
>>>>>>> d7524fff
    conv(k,dist)
end

function kde(data::Tuple{RealVector, RealVector}, dist::BivariateDistribution;
             boundary::Tuple{Tuple{Real,Real}, Tuple{Real,Real}} = (kde_boundary(data[1],std(dist[1])),
                                                     kde_boundary(data[2],std(dist[2]))),
<<<<<<< HEAD
             npoints::(@compat Tuple{Int,Int})=(256,256),
             weights::Weights = default_weights(data))
=======
             npoints::Tuple{Int,Int}=(256,256))
>>>>>>> d7524fff

    xmid = kde_range(boundary[1],npoints[1])
    ymid = kde_range(boundary[2],npoints[2])

    kde(data,weights,(xmid,ymid),dist)
end

<<<<<<< HEAD
function kde(data::(@compat Tuple{RealVector, RealVector}), midpoints::(@compat Tuple{Range, Range});
             bandwidth=default_bandwidth(data), kernel=Normal, weights::Weights = default_weights(data))
=======
function kde(data::Tuple{RealVector, RealVector}, midpoints::Tuple{Range, Range};
             bandwidth=default_bandwidth(data), kernel=Normal)
>>>>>>> d7524fff

    dist = kernel_dist(kernel,bandwidth)
    kde(data,weights,midpoints,dist)
end

function kde(data::Tuple{RealVector, RealVector};
             bandwidth=default_bandwidth(data),
             kernel=Normal,
             boundary::Tuple{Tuple{Real,Real}, Tuple{Real,Real}} = (kde_boundary(data[1],bandwidth[1]),
                                                     kde_boundary(data[2],bandwidth[2])),
<<<<<<< HEAD
             npoints::(@compat Tuple{Int,Int})=(256,256),
             weights::Weights = default_weights(data))
=======
             npoints::Tuple{Int,Int}=(256,256))
>>>>>>> d7524fff

    dist = kernel_dist(kernel,bandwidth)
    xmid = kde_range(boundary[1],npoints[1])
    ymid = kde_range(boundary[2],npoints[2])

    kde(data,weights,(xmid,ymid),dist)
end

# matrix data
function kde(data::RealMatrix,args...;kwargs...)
    size(data,2) == 2 || error("Can only construct KDE from matrices with 2 columns.")
    kde((data[:,1],data[:,2]),args...;kwargs...)
end<|MERGE_RESOLUTION|>--- conflicted
+++ resolved
@@ -30,11 +30,7 @@
 end
 
 # tabulate data for kde
-<<<<<<< HEAD
-function tabulate(data::(@compat Tuple{RealVector, RealVector}), midpoints::(@compat Tuple{Range, Range}), weights::Weights = default_weights(data))
-=======
-function tabulate(data::Tuple{RealVector, RealVector}, midpoints::Tuple{Range, Range})
->>>>>>> d7524fff
+function tabulate(data::Tuple{RealVector, RealVector}, midpoints::Tuple{Range, Range}, weights::Weights = default_weights(data))
     xdata, ydata = data
     ndata = length(xdata)
     length(ydata) == ndata || error("data vectors must be of same length")
@@ -93,27 +89,18 @@
 
 const BivariateDistribution = Union{MultivariateDistribution,Tuple{UnivariateDistribution,UnivariateDistribution}}
 
-<<<<<<< HEAD
-default_weights(data::(@compat Tuple{RealVector, RealVector})) = UniformWeights(length(data[1]))
+default_weights(data::Tuple{RealVector, RealVector}) = UniformWeights(length(data[1]))
 
-function kde(data::(@compat Tuple{RealVector, RealVector}), weights::Weights, midpoints::(@compat Tuple{Range, Range}), dist::BivariateDistribution)
+function kde(data::Tuple{RealVector, RealVector}, weights::Weights, midpoints::Tuple{Range, Range}, dist::BivariateDistribution)
     k = tabulate(data, midpoints, weights)
-=======
-function kde(data::Tuple{RealVector, RealVector}, midpoints::Tuple{Range, Range}, dist::BivariateDistribution)
-    k = tabulate(data,midpoints)
->>>>>>> d7524fff
     conv(k,dist)
 end
 
 function kde(data::Tuple{RealVector, RealVector}, dist::BivariateDistribution;
              boundary::Tuple{Tuple{Real,Real}, Tuple{Real,Real}} = (kde_boundary(data[1],std(dist[1])),
                                                      kde_boundary(data[2],std(dist[2]))),
-<<<<<<< HEAD
-             npoints::(@compat Tuple{Int,Int})=(256,256),
+             npoints::Tuple{Int,Int}=(256,256),
              weights::Weights = default_weights(data))
-=======
-             npoints::Tuple{Int,Int}=(256,256))
->>>>>>> d7524fff
 
     xmid = kde_range(boundary[1],npoints[1])
     ymid = kde_range(boundary[2],npoints[2])
@@ -121,13 +108,8 @@
     kde(data,weights,(xmid,ymid),dist)
 end
 
-<<<<<<< HEAD
-function kde(data::(@compat Tuple{RealVector, RealVector}), midpoints::(@compat Tuple{Range, Range});
+function kde(data::Tuple{RealVector, RealVector}, midpoints::Tuple{Range, Range};
              bandwidth=default_bandwidth(data), kernel=Normal, weights::Weights = default_weights(data))
-=======
-function kde(data::Tuple{RealVector, RealVector}, midpoints::Tuple{Range, Range};
-             bandwidth=default_bandwidth(data), kernel=Normal)
->>>>>>> d7524fff
 
     dist = kernel_dist(kernel,bandwidth)
     kde(data,weights,midpoints,dist)
@@ -138,12 +120,8 @@
              kernel=Normal,
              boundary::Tuple{Tuple{Real,Real}, Tuple{Real,Real}} = (kde_boundary(data[1],bandwidth[1]),
                                                      kde_boundary(data[2],bandwidth[2])),
-<<<<<<< HEAD
-             npoints::(@compat Tuple{Int,Int})=(256,256),
+             npoints::Tuple{Int,Int}=(256,256),
              weights::Weights = default_weights(data))
-=======
-             npoints::Tuple{Int,Int}=(256,256))
->>>>>>> d7524fff
 
     dist = kernel_dist(kernel,bandwidth)
     xmid = kde_range(boundary[1],npoints[1])
